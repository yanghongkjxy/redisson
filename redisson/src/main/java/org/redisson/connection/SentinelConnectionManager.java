/**
 * Copyright 2016 Nikita Koksharov
 *
 * Licensed under the Apache License, Version 2.0 (the "License");
 * you may not use this file except in compliance with the License.
 * You may obtain a copy of the License at
 *
 *    http://www.apache.org/licenses/LICENSE-2.0
 *
 * Unless required by applicable law or agreed to in writing, software
 * distributed under the License is distributed on an "AS IS" BASIS,
 * WITHOUT WARRANTIES OR CONDITIONS OF ANY KIND, either express or implied.
 * See the License for the specific language governing permissions and
 * limitations under the License.
 */
package org.redisson.connection;

import java.net.InetSocketAddress;
import java.net.URI;
import java.util.ArrayList;
import java.util.HashSet;
import java.util.List;
import java.util.Map;
import java.util.Set;
import java.util.concurrent.ConcurrentMap;
import java.util.concurrent.atomic.AtomicReference;

import org.redisson.api.NodeType;
import org.redisson.api.RFuture;
import org.redisson.client.BaseRedisPubSubListener;
import org.redisson.client.RedisClient;
import org.redisson.client.RedisConnection;
import org.redisson.client.RedisConnectionException;
import org.redisson.client.RedisPubSubConnection;
import org.redisson.client.codec.StringCodec;
import org.redisson.client.protocol.RedisCommands;
import org.redisson.client.protocol.pubsub.PubSubType;
import org.redisson.cluster.ClusterSlotRange;
import org.redisson.config.BaseMasterSlaveServersConfig;
import org.redisson.config.Config;
import org.redisson.config.MasterSlaveServersConfig;
import org.redisson.config.ReadMode;
import org.redisson.config.SentinelServersConfig;
import org.redisson.connection.ClientConnectionsEntry.FreezeReason;
import org.slf4j.Logger;
import org.slf4j.LoggerFactory;

import io.netty.util.concurrent.Future;
import io.netty.util.concurrent.FutureListener;
import io.netty.util.internal.PlatformDependent;
import org.redisson.misc.URIBuilder;

/**
 * 
 * @author Nikita Koksharov
 *
 */
public class SentinelConnectionManager extends MasterSlaveConnectionManager {

    private final Logger log = LoggerFactory.getLogger(getClass());

    private final ConcurrentMap<String, RedisClient> sentinels = PlatformDependent.newConcurrentHashMap();
    private final AtomicReference<String> currentMaster = new AtomicReference<String>();
    private final ConcurrentMap<String, Boolean> slaves = PlatformDependent.newConcurrentHashMap();

    private final Set<URI> disconnectedSlaves = new HashSet<URI>();

    public SentinelConnectionManager(SentinelServersConfig cfg, Config config) {
        super(config);

        this.config = create(cfg);
        initTimer(this.config);

        for (URI addr : cfg.getSentinelAddresses()) {
            RedisClient client = createClient(NodeType.MASTER, addr, this.config.getConnectTimeout(), this.config.getRetryInterval() * this.config.getRetryAttempts());
            try {
                RedisConnection connection = client.connect();
                if (!connection.isActive()) {
                    continue;
                }

                // TODO async
                List<String> master = connection.sync(RedisCommands.SENTINEL_GET_MASTER_ADDR_BY_NAME, cfg.getMasterName());
                String masterHost = createAddress(master.get(0), master.get(1));
                this.config.setMasterAddress(masterHost);
                currentMaster.set(masterHost);
                log.info("master: {} added", masterHost);
                slaves.put(masterHost, true);

                List<Map<String, String>> sentinelSlaves = connection.sync(StringCodec.INSTANCE, RedisCommands.SENTINEL_SLAVES, cfg.getMasterName());
                for (Map<String, String> map : sentinelSlaves) {
                    if (map.isEmpty()) {
                        continue;
                    }

                    String ip = map.get("ip");
                    String port = map.get("port");
                    String flags = map.get("flags");

                    String host = createAddress(ip, port);

                    this.config.addSlaveAddress(host);
                    slaves.put(host, true);
                    log.debug("slave {} state: {}", host, map);
                    log.info("slave: {} added", host);

                    if (flags.contains("s_down") || flags.contains("disconnected")) {
                        URI uri = URIBuilder.create(host);
                        disconnectedSlaves.add(uri);
                        log.warn("slave: {} is down", host);
                    }
                }
                break;
            } catch (RedisConnectionException e) {
                log.warn("Can't connect to sentinel server. {}", e.getMessage());
            } finally {
                client.shutdownAsync();
            }
        }

        if (currentMaster.get() == null) {
            throw new RedisConnectionException("Can't connect to servers!");
        }
        init(this.config);

        List<RFuture<RedisPubSubConnection>> connectionFutures = new ArrayList<RFuture<RedisPubSubConnection>>(cfg.getSentinelAddresses().size());
        for (URI addr : cfg.getSentinelAddresses()) {
            RFuture<RedisPubSubConnection> future = registerSentinel(cfg, addr, this.config);
            connectionFutures.add(future);
        }

        for (RFuture<RedisPubSubConnection> future : connectionFutures) {
            future.awaitUninterruptibly();
        }
    }
    
    private String createAddress(String host, Object port) {
        if (host.contains(":")) {
            host = "[" + host + "]";
        }
        return "redis://" + host + ":" + port;
    }

    @Override
    protected MasterSlaveEntry createMasterSlaveEntry(MasterSlaveServersConfig config,
            HashSet<ClusterSlotRange> slots) {
        MasterSlaveEntry entry = new MasterSlaveEntry(slots, this, config);
        List<RFuture<Void>> fs = entry.initSlaveBalancer(disconnectedSlaves);
        for (RFuture<Void> future : fs) {
            future.syncUninterruptibly();
        }
        RFuture<Void> f = entry.setupMasterEntry(config.getMasterAddress());
        f.syncUninterruptibly();
        return entry;
    }

    private RFuture<RedisPubSubConnection> registerSentinel(final SentinelServersConfig cfg, final URI addr, final MasterSlaveServersConfig c) {
        RedisClient client = createClient(NodeType.MASTER, addr, c.getConnectTimeout(), c.getRetryInterval() * c.getRetryAttempts());
        RedisClient oldClient = sentinels.putIfAbsent(addr.getHost() + ":" + addr.getPort(), client);
        if (oldClient != null) {
            return newSucceededFuture(null);
        }

        RFuture<RedisPubSubConnection> pubsubFuture = client.connectPubSubAsync();
        pubsubFuture.addListener(new FutureListener<RedisPubSubConnection>() {
            @Override
            public void operationComplete(Future<RedisPubSubConnection> future) throws Exception {
                if (!future.isSuccess()) {
                    log.warn("Can't connect to sentinel: {}:{}", addr.getHost(), addr.getPort());
                    return;
                }

                RedisPubSubConnection pubsub = future.getNow();
                pubsub.addListener(new BaseRedisPubSubListener() {

                    @Override
                    public void onMessage(String channel, Object msg) {
                        if ("+sentinel".equals(channel)) {
                            onSentinelAdded(cfg, (String) msg, c);
                        }
                        if ("+slave".equals(channel)) {
                            onSlaveAdded(addr, (String) msg);
                        }
                        if ("+sdown".equals(channel)) {
                            onNodeDown(addr, (String) msg);
                        }
                        if ("-sdown".equals(channel)) {
                            onNodeUp(addr, (String) msg);
                        }
                        if ("+switch-master".equals(channel)) {
                            onMasterChange(cfg, addr, (String) msg);
                        }
                    }

                    @Override
                    public boolean onStatus(PubSubType type, String channel) {
                        if (type == PubSubType.SUBSCRIBE) {
                            log.debug("subscribed to channel: {} from Sentinel {}:{}", channel, addr.getHost(), addr.getPort());
                        }
                        return true;
                    }
                });

                pubsub.subscribe(StringCodec.INSTANCE, "+switch-master", "+sdown", "-sdown", "+slave", "+sentinel");
                log.info("sentinel: {}:{} added", addr.getHost(), addr.getPort());
            }
        });

        return pubsubFuture;
    }

    protected void onSentinelAdded(SentinelServersConfig cfg, String msg, MasterSlaveServersConfig c) {
        String[] parts = msg.split(" ");
        if ("sentinel".equals(parts[0])) {
            String ip = parts[2];
            String port = parts[3];

<<<<<<< HEAD
            String addr = "redis://" + ip + ":" + port;
            URI uri = URIBuilder.create(addr);
=======
            String addr = createAddress(ip, port);
            URI uri = URI.create(addr);
>>>>>>> 0693ef74
            registerSentinel(cfg, uri, c);
        }
    }

    protected void onSlaveAdded(URI addr, String msg) {
        String[] parts = msg.split(" ");

        if (parts.length > 4
                 && "slave".equals(parts[0])) {
            final String ip = parts[2];
            final String port = parts[3];

            final String slaveAddr = createAddress(ip, port);

            if (!isUseSameMaster(parts)) {
                return;
            }
            
            // to avoid addition twice
            if (slaves.putIfAbsent(slaveAddr, true) == null) {
                final MasterSlaveEntry entry = getEntry(singleSlotRange.getStartSlot());
                RFuture<Void> future = entry.addSlave(URIBuilder.create(slaveAddr));
                future.addListener(new FutureListener<Void>() {
                    @Override
                    public void operationComplete(Future<Void> future) throws Exception {
                        if (!future.isSuccess()) {
                            slaves.remove(slaveAddr);
                            log.error("Can't add slave: " + slaveAddr, future.cause());
                            return;
                        }

                        if (entry.slaveUp(ip, Integer.valueOf(port), FreezeReason.MANAGER)) {
                            String slaveAddr = ip + ":" + port;
                            log.info("slave: {} added", slaveAddr);
                        }
                    }
                });
            } else {
                slaveUp(ip, port);
            }
        } else {
            log.warn("onSlaveAdded. Invalid message: {} from Sentinel {}:{}", msg, addr.getHost(), addr.getPort());
        }
    }

    private void onNodeDown(URI sentinelAddr, String msg) {
        String[] parts = msg.split(" ");

        if (parts.length > 3) {
            if ("slave".equals(parts[0])) {
                String ip = parts[2];
                String port = parts[3];

                slaveDown(ip, port);
            } else if ("sentinel".equals(parts[0])) {
                String ip = parts[2];
                String port = parts[3];

                String addr = ip + ":" + port;
                RedisClient sentinel = sentinels.remove(addr);
                if (sentinel != null) {
                    sentinel.shutdownAsync();
                    log.warn("sentinel: {} has down", addr);
                }
            } else if ("master".equals(parts[0])) {
                String ip = parts[2];
                String port = parts[3];

//                should be resolved by master switch event
//
//                MasterSlaveEntry entry = getEntry(singleSlotRange.getStartSlot());
//                if (entry.getFreezeReason() != FreezeReason.MANAGER) {
//                    entry.freeze();
//                    String addr = ip + ":" + port;
//                    log.warn("master: {} has down", addr);
//                }
            }
        } else {
            log.warn("onSlaveDown. Invalid message: {} from Sentinel {}:{}", msg, sentinelAddr.getHost(), sentinelAddr.getPort());
        }
    }

    private void slaveDown(String ip, String port) {
        if (config.getReadMode() == ReadMode.MASTER) {
            log.warn("slave: {}:{} has down", ip, port);
        } else {
            MasterSlaveEntry entry = getEntry(singleSlotRange.getStartSlot());
            if (entry.slaveDown(ip, Integer.valueOf(port), FreezeReason.MANAGER)) {
                log.warn("slave: {}:{} has down", ip, port);
            }
        }
    }

    private boolean isUseSameMaster(String[] parts) {
        String ip = parts[2];
        String port = parts[3];

        String slaveAddr = ip + ":" + port;

        String master = currentMaster.get();
        String slaveMaster = createAddress(parts[6], parts[7]);
        if (!master.equals(slaveMaster)) {
            log.warn("Skipped slave up {} for master {} differs from current {}", slaveAddr, slaveMaster, master);
            return false;
        }
        return true;
    }
    
    private void onNodeUp(URI addr, String msg) {
        String[] parts = msg.split(" ");

        if (parts.length > 3) {
            if ("slave".equals(parts[0])) {
                String ip = parts[2];
                String port = parts[3];

                if (!isUseSameMaster(parts)) {
                    return;
                }
                
                slaveUp(ip, port);
            } else if ("master".equals(parts[0])) {
                String ip = parts[2];
                String port = parts[3];

                MasterSlaveEntry entry = getEntry(singleSlotRange.getStartSlot());
                if (entry.isFreezed()
                        && entry.getClient().getAddr().equals(new InetSocketAddress(ip, Integer.valueOf(port)))) {
                    entry.unfreeze();
                    String masterAddr = ip + ":" + port;
                    log.info("master: {} has up", masterAddr);
                }
            } else {
                log.warn("onSlaveUp. Invalid message: {} from Sentinel {}:{}", msg, addr.getHost(), addr.getPort());
            }
        }
    }

    private void slaveUp(String ip, String port) {
        if (config.getReadMode() == ReadMode.MASTER) {
            String slaveAddr = ip + ":" + port;
            log.info("slave: {} has up", slaveAddr);
            return;
        }

        if (getEntry(singleSlotRange.getStartSlot()).slaveUp(ip, Integer.valueOf(port), FreezeReason.MANAGER)) {
            String slaveAddr = ip + ":" + port;
            log.info("slave: {} has up", slaveAddr);
        }
    }

    private void onMasterChange(SentinelServersConfig cfg, URI addr, String msg) {
        String[] parts = msg.split(" ");

        if (parts.length > 3) {
            if (cfg.getMasterName().equals(parts[0])) {
                String ip = parts[3];
                String port = parts[4];

                String current = currentMaster.get();
                String newMaster = createAddress(ip, port);
                if (!newMaster.equals(current)
                        && currentMaster.compareAndSet(current, newMaster)) {
                    changeMaster(singleSlotRange.getStartSlot(), URIBuilder.create(newMaster));
                    log.info("master {} changed to {}", current, newMaster);
                }
            }
        } else {
            log.warn("Invalid message: {} from Sentinel {}:{}", msg, addr.getHost(), addr.getPort());
        }
    }

    @Override
    protected MasterSlaveServersConfig create(BaseMasterSlaveServersConfig<?> cfg) {
        MasterSlaveServersConfig res = super.create(cfg);
        res.setDatabase(((SentinelServersConfig)cfg).getDatabase());
        return res;
    }

    @Override
    public void shutdown() {
        super.shutdown();

        for (RedisClient sentinel : sentinels.values()) {
            sentinel.shutdown();
        }
    }
}
<|MERGE_RESOLUTION|>--- conflicted
+++ resolved
@@ -215,13 +215,8 @@
             String ip = parts[2];
             String port = parts[3];
 
-<<<<<<< HEAD
-            String addr = "redis://" + ip + ":" + port;
+            String addr = createAddress(ip, port);
             URI uri = URIBuilder.create(addr);
-=======
-            String addr = createAddress(ip, port);
-            URI uri = URI.create(addr);
->>>>>>> 0693ef74
             registerSentinel(cfg, uri, c);
         }
     }
